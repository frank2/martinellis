--- conflicted
+++ resolved
@@ -292,14 +292,11 @@
     def __rlshift__(self, other):
         return self >> other
         
-<<<<<<< HEAD
-=======
     def __len__(self):
         '''Count how many addresses are in this object.'''
         
         return self.length()
 
->>>>>>> 988b6b77
     def __getitem__(self, index):
         '''Calls :py:func:`martinellis.cidr.CIDR.get_address`.'''
         
